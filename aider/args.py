--- conflicted
+++ resolved
@@ -297,14 +297,15 @@
         help="Multiplier for map tokens when no files are specified (default: 2)",
     )
     group.add_argument(
-<<<<<<< HEAD
         "--map-max-line-length",
         type=int,
         default=100,
         help=(
             "Maximum line length for the repo map code. Prevents sending crazy long lines of"
             " minified JS files etc. (default: 100)"
-=======
+        ),   
+    )
+    group.add_argument(
         "--map-cache-dir",
         metavar="MAP_CACHE_DIR",
         dest="map_cache_dir",
@@ -312,7 +313,6 @@
         help=(
             "Directory for the repository map cache .aider.tags.cache.v3"
             " (default: current directory)"
->>>>>>> 1bbfa72b
         ),
     )
 
