from .model import Model
<<<<<<< HEAD
from .openai import OpenAIModel
from .openrouter import OpenRouterModel
=======
>>>>>>> 9b22b39a

GPT4 = Model.create("gpt-4")
GPT35 = Model.create("gpt-3.5-turbo")
GPT35_16k = Model.create("gpt-3.5-turbo-16k")<|MERGE_RESOLUTION|>--- conflicted
+++ resolved
@@ -1,9 +1,4 @@
 from .model import Model
-<<<<<<< HEAD
-from .openai import OpenAIModel
-from .openrouter import OpenRouterModel
-=======
->>>>>>> 9b22b39a
 
 GPT4 = Model.create("gpt-4")
 GPT35 = Model.create("gpt-3.5-turbo")
