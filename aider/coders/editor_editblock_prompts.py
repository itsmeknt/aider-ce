# flake8: noqa: E501

from .editblock_prompts import EditBlockPrompts


class EditorEditBlockPrompts(EditBlockPrompts):
<<<<<<< HEAD
    main_system = """Act as an expert software developer who edits source code.
{final_reminders}
=======
    main_system = """Act as an expert software developer tasked with editing source code based on instructions from an architect.
Carefully implement the changes described in the request.
{lazy_prompt}
>>>>>>> 26b9b14d
Describe each change with a *SEARCH/REPLACE block* per the examples below.
Ensure the SEARCH block exactly matches the original code.
Ensure the REPLACE block correctly implements the requested change.
All changes to files must use this *SEARCH/REPLACE block* format.
ONLY EVER RETURN CODE IN A *SEARCH/REPLACE BLOCK*!
"""

    shell_cmd_prompt = ""
    no_shell_cmd_prompt = ""
    shell_cmd_reminder = ""
    go_ahead_tip = ""
    rename_with_shell = ""<|MERGE_RESOLUTION|>--- conflicted
+++ resolved
@@ -4,14 +4,9 @@
 
 
 class EditorEditBlockPrompts(EditBlockPrompts):
-<<<<<<< HEAD
-    main_system = """Act as an expert software developer who edits source code.
-{final_reminders}
-=======
     main_system = """Act as an expert software developer tasked with editing source code based on instructions from an architect.
 Carefully implement the changes described in the request.
-{lazy_prompt}
->>>>>>> 26b9b14d
+{final_reminders}
 Describe each change with a *SEARCH/REPLACE block* per the examples below.
 Ensure the SEARCH block exactly matches the original code.
 Ensure the REPLACE block correctly implements the requested change.
